<<<<<<< HEAD
# Cleaner – Systemreiniger der nächsten Generation

Cleaner ist ein plattformübergreifendes Open-Source-Werkzeug, das ähnlich wie „CCleaner“ überflüssige Dateien findet und entfernt, Treiberprobleme erkennt und mithilfe lokaler Sprachmodelle intelligente Empfehlungen ausspricht.

## Haupt-Features

1. Hardware-spezifische Datenmüll-Bereinigung
   * CPU- und GPU-Cache-Dateien
   * RAM-Auslagerungs-/Hibernation-Dateien
   * Temporäre SSD- und Festplatten-Artefakte (Log- und Cache-Verzeichnisse)
   * Mainboard-bezogene Firmware-Logs
   * Netzteil-(PSU)-Diagnose-Berichte (sofern vorhanden)
2. Treiber-Identifizierung & Update-Empfehlungen
3. Schnelle Übersichtssysteme: Temperatur, Auslastung, Lebensdauer-Statistiken
4. Integrierte lokalen LLMs für Kontexterkennung & Benutzerinteraktion
   * Deutsches 8B-Modell über Ollama
   * GPT-OSS-20B für erweiterte Analysen
5. Erweiterbare Plugin-Architektur – implementiere eigene Module im Verzeichnis `cleaner/hardware` oder `cleaner/plugins`.

## Installation

```bash
# Python-Umgebung anlegen (empfohlen)
python -m venv venv
source venv/bin/activate  # Windows: venv\Scripts\activate

# Abhängigkeiten installieren
pip install -r requirements.txt
```

LLM-Modelle:
1. [Ollama](https://ollama.ai) installieren und das deutsche 8B-Modell herunterladen:
   ```bash
   ollama pull deutsch-8b
   ```
2. GPT-OSS-20B installieren (ggf. über HuggingFace) und Pfad in der Umgebungsvariable `GPT_OSS_MODEL_PATH` setzen.

## Verwendung

```bash
python -m cleaner.clean
# oder
python main.py clean
```

Beispiele:
* Komplettreinigung mit Standard-Profil
  ```bash
  cleaner clean
  ```
* Nur Treiberanalyse
  ```bash
  cleaner drivers scan
  ```

## Roadmap
* Automatische Zeitpläne
* GUI auf Basis von Electron oder Qt
* Cloud-Sync der Reinigungsprofile (optional)

## Lizenz

Dieses Projekt steht unter der MIT-Lizenz.
=======
# GermanCodeZero-Cleaner

Eine moderne, KI-gestützte System-Reinigungs-Anwendung mit 3D-Interface und Hardware-Beschleunigung.

## Features

### 🧹 Intelligente System-Reinigung
- **Hardware-beschleunigter Scan**: Nutzt CPU, GPU, RAM optimal
- **Umfassende Analyse**: Temp-Dateien, Cache, Registry, Duplikate
- **KI-gestützte Kategorisierung**: Lokale LLM erklärt gefundene Dateien
- **Sichere Löschung**: Schutz vor versehentlicher Löschung wichtiger Dateien

### 🎨 Moderne 3D-Benutzeroberfläche
- **Hologramm-Effekte**: Futuristische Visualisierungen
- **3D-Animationen**: Flüssige Übergänge und Effekte
- **Echtzeit-Statistiken**: Live-Anzeige der Reinigungsfortschritte
- **Responsive Design**: Optimiert für verschiedene Bildschirmgrößen

### 🤖 KI-Integration
- **Lokale LLM**: Offline-KI für Datenschutz
- **Interaktive Erklärungen**: Verständliche Beschreibungen der Scan-Ergebnisse
- **Intelligente Empfehlungen**: KI schlägt optimale Reinigungsstrategien vor

### 💰 Freemium-Modell
- **Kostenlose Version**: Vollständige Funktionalität mit gelegentlicher Werbung
- **Premium-Abo**: Werbefreie Nutzung und erweiterte Features
- **Daten-Sharing-Programm**: Kostenlose Monate durch anonyme Datenspende

## Technische Details

- **Platform**: Windows 10/11 (primär), macOS/Linux (geplant)
- **Framework**: Python mit modernem UI-Framework
- **KI-Engine**: Lokale LLM (Ollama/llama.cpp)
- **3D-Rendering**: OpenGL/WebGL für Hardware-Beschleunigung

## Installation

```bash
pip install -r requirements.txt
python main.py
```

## Lizenz

Proprietär - GermanCodeZero
>>>>>>> 088d799a
<|MERGE_RESOLUTION|>--- conflicted
+++ resolved
@@ -1,68 +1,3 @@
-<<<<<<< HEAD
-# Cleaner – Systemreiniger der nächsten Generation
-
-Cleaner ist ein plattformübergreifendes Open-Source-Werkzeug, das ähnlich wie „CCleaner“ überflüssige Dateien findet und entfernt, Treiberprobleme erkennt und mithilfe lokaler Sprachmodelle intelligente Empfehlungen ausspricht.
-
-## Haupt-Features
-
-1. Hardware-spezifische Datenmüll-Bereinigung
-   * CPU- und GPU-Cache-Dateien
-   * RAM-Auslagerungs-/Hibernation-Dateien
-   * Temporäre SSD- und Festplatten-Artefakte (Log- und Cache-Verzeichnisse)
-   * Mainboard-bezogene Firmware-Logs
-   * Netzteil-(PSU)-Diagnose-Berichte (sofern vorhanden)
-2. Treiber-Identifizierung & Update-Empfehlungen
-3. Schnelle Übersichtssysteme: Temperatur, Auslastung, Lebensdauer-Statistiken
-4. Integrierte lokalen LLMs für Kontexterkennung & Benutzerinteraktion
-   * Deutsches 8B-Modell über Ollama
-   * GPT-OSS-20B für erweiterte Analysen
-5. Erweiterbare Plugin-Architektur – implementiere eigene Module im Verzeichnis `cleaner/hardware` oder `cleaner/plugins`.
-
-## Installation
-
-```bash
-# Python-Umgebung anlegen (empfohlen)
-python -m venv venv
-source venv/bin/activate  # Windows: venv\Scripts\activate
-
-# Abhängigkeiten installieren
-pip install -r requirements.txt
-```
-
-LLM-Modelle:
-1. [Ollama](https://ollama.ai) installieren und das deutsche 8B-Modell herunterladen:
-   ```bash
-   ollama pull deutsch-8b
-   ```
-2. GPT-OSS-20B installieren (ggf. über HuggingFace) und Pfad in der Umgebungsvariable `GPT_OSS_MODEL_PATH` setzen.
-
-## Verwendung
-
-```bash
-python -m cleaner.clean
-# oder
-python main.py clean
-```
-
-Beispiele:
-* Komplettreinigung mit Standard-Profil
-  ```bash
-  cleaner clean
-  ```
-* Nur Treiberanalyse
-  ```bash
-  cleaner drivers scan
-  ```
-
-## Roadmap
-* Automatische Zeitpläne
-* GUI auf Basis von Electron oder Qt
-* Cloud-Sync der Reinigungsprofile (optional)
-
-## Lizenz
-
-Dieses Projekt steht unter der MIT-Lizenz.
-=======
 # GermanCodeZero-Cleaner
 
 Eine moderne, KI-gestützte System-Reinigungs-Anwendung mit 3D-Interface und Hardware-Beschleunigung.
@@ -107,5 +42,4 @@
 
 ## Lizenz
 
-Proprietär - GermanCodeZero
->>>>>>> 088d799a
+Proprietär - GermanCodeZero